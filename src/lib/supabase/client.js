<<<<<<< HEAD
'use client'

import { createBrowserClient } from '@supabase/ssr'

export const createClient = () => {
  return createBrowserClient(
    process.env.NEXT_PUBLIC_SUPABASE_URL ?? '',
    process.env.NEXT_PUBLIC_SUPABASE_ANON_KEY ?? ''
  )
}

export const supabase = createClient()
=======
// Supabase client configuration for browser environment
import { createPagesBrowserClient } from '@supabase/auth-helpers-nextjs'

export function createClient() {
  // Check if we have valid Supabase configuration
  const supabaseUrl = process.env.NEXT_PUBLIC_SUPABASE_URL
  const supabaseKey = process.env.NEXT_PUBLIC_SUPABASE_ANON_KEY
  
  // If we don't have valid configuration, return a mock client
  if (!supabaseUrl || !supabaseKey || 
      supabaseUrl === 'your_supabase_url_here' || 
      supabaseKey === 'your_supabase_anon_key_here') {
    
    console.warn('⚠️  Supabase client: Using mock client due to missing/invalid configuration')
    
    // Return a mock client that won't cause errors
    return {
      auth: {
        getSession: () => Promise.resolve({ data: { session: null }, error: null }),
        getUser: () => Promise.resolve({ data: { user: null }, error: null }),
        signUp: () => Promise.resolve({ data: null, error: { message: 'Supabase not configured' } }),
        signInWithPassword: () => Promise.resolve({ data: null, error: { message: 'Supabase not configured' } }),
        signOut: () => Promise.resolve({ error: null }),
        onAuthStateChange: () => ({ data: { subscription: { unsubscribe: () => {} } } })
      },
      from: () => ({
        select: () => ({ data: [], error: null }),
        insert: () => ({ data: null, error: { message: 'Supabase not configured' } }),
        update: () => ({ data: null, error: { message: 'Supabase not configured' } }),
        delete: () => ({ data: null, error: { message: 'Supabase not configured' } })
      })
    }
  }
  
  return createPagesBrowserClient()
}

// Legacy export for backward compatibility  
export const supabase = createClient();
>>>>>>> c99a0ad4
<|MERGE_RESOLUTION|>--- conflicted
+++ resolved
@@ -1,17 +1,3 @@
-<<<<<<< HEAD
-'use client'
-
-import { createBrowserClient } from '@supabase/ssr'
-
-export const createClient = () => {
-  return createBrowserClient(
-    process.env.NEXT_PUBLIC_SUPABASE_URL ?? '',
-    process.env.NEXT_PUBLIC_SUPABASE_ANON_KEY ?? ''
-  )
-}
-
-export const supabase = createClient()
-=======
 // Supabase client configuration for browser environment
 import { createPagesBrowserClient } from '@supabase/auth-helpers-nextjs'
 
@@ -50,5 +36,4 @@
 }
 
 // Legacy export for backward compatibility  
-export const supabase = createClient();
->>>>>>> c99a0ad4
+export const supabase = createClient();