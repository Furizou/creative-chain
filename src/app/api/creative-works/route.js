<<<<<<< HEAD
import { createClient } from '@/lib/supabase/server';
import { NextResponse } from 'next/server';

export async function GET(request) {
  try {
    const { searchParams } = new URL(request.url);
    
    // Search parameters
    const search = searchParams.get('search') || '';
    const category = searchParams.get('category');
    const creator = searchParams.get('creator');
    const minPrice = searchParams.get('min_price');
    const maxPrice = searchParams.get('max_price');
    const licenseType = searchParams.get('license_type');
    const hasActiveLicense = searchParams.get('has_active_license');
    
    // Pagination parameters
    const page = parseInt(searchParams.get('page') || '1');
    const limit = parseInt(searchParams.get('limit') || '20');
    const offset = (page - 1) * limit;

    // Sort parameters
    const sortBy = searchParams.get('sort_by') || 'created_at';
    const sortOrder = searchParams.get('sort_order') || 'desc';

    const supabase = await createClient();
=======
import { createClient } from '@/lib/supabase/server'

export async function GET(request) {
  try {
    const supabase = await createClient()
    
    const { searchParams } = new URL(request.url)
    const search = searchParams.get('search')
    const category = searchParams.get('category')
    const sort = searchParams.get('sort') || 'latest'
    const page = parseInt(searchParams.get('page')) || 1
    const limit = 12
>>>>>>> 120853d1

    // Build the base query
    let query = supabase
      .from('creative_works')
      .select(`
        id,
        title,
        description,
        category,
        file_url,
        file_hash,
        nft_token_id,
        nft_tx_hash,
        created_at,
        updated_at,
        profiles!creator_id(
          id,
          username,
          full_name,
          avatar_url,
          wallet_address
        ),
        copyright_certificates(
          id,
          nft_token_id,
          nft_contract_address,
          transaction_hash,
          blockchain_network,
          created_at
        ),
        license_offerings(
          id,
          license_type,
          title,
          description,
          price_idr,
          price_bidr,
          usage_limit,
          duration_days,
          is_active
        ),
        royalty_splits(
          id,
          recipient_address,
          split_percentage
        )
      `);

    // Apply search filter
    if (search) {
      query = query.or(`title.ilike.%${search}%,description.ilike.%${search}%,profiles.username.ilike.%${search}%`);
    }

    // Apply filters
    if (category) {
      query = query.eq('category', category);
    }

    if (creator) {
      query = query.eq('creator_id', creator);
    }

    // Apply sorting
    const validSortFields = ['created_at', 'title', 'category', 'updated_at'];
    const sortField = validSortFields.includes(sortBy) ? sortBy : 'created_at';
    const order = sortOrder.toLowerCase() === 'asc' ? 'asc' : 'desc';
    
    query = query.order(sortField, { ascending: order === 'asc' });

    // Get total count for pagination (without filters for now - optimize later)
    const { count } = await supabase
      .from('creative_works')
      .select('*', { count: 'exact', head: true });

    // Apply pagination
    query = query.range(offset, offset + limit - 1);

    const { data: works, error } = await query;

    if (error) {
      console.error('Creative works query error:', error);
      return NextResponse.json({ error: error.message }, { status: 400 });
    }

    // Post-process data to apply price and license filters
    let filteredWorks = works;

    // Filter by price range (check active license offerings)
    if (minPrice || maxPrice) {
      filteredWorks = filteredWorks.filter(work => {
        const activeLicenses = work.license_offerings.filter(lo => lo.is_active);
        if (activeLicenses.length === 0) return false;
        
        const prices = activeLicenses.map(lo => parseFloat(lo.price_idr));
        const minWorkPrice = Math.min(...prices);
        const maxWorkPrice = Math.max(...prices);
        
        let passesFilter = true;
        if (minPrice && minWorkPrice < parseFloat(minPrice)) passesFilter = false;
        if (maxPrice && maxWorkPrice > parseFloat(maxPrice)) passesFilter = false;
        
        return passesFilter;
      });
    }

    // Filter by license type
    if (licenseType) {
      filteredWorks = filteredWorks.filter(work => {
        return work.license_offerings.some(lo => 
          lo.is_active && lo.license_type === licenseType
        );
      });
    }

    // Filter by active license availability
    if (hasActiveLicense === 'true') {
      filteredWorks = filteredWorks.filter(work => {
        return work.license_offerings.some(lo => lo.is_active);
      });
    }

    // Calculate additional metadata for each work
    const processedWorks = filteredWorks.map(work => {
      const activeLicenses = work.license_offerings.filter(lo => lo.is_active);
      const prices = activeLicenses.map(lo => parseFloat(lo.price_idr));
      
      return {
        id: work.id,
        title: work.title,
        description: work.description,
        category: work.category,
        file_url: work.file_url,
        file_hash: work.file_hash,
        created_at: work.created_at,
        updated_at: work.updated_at,
        creator: {
          id: work.profiles.id,
          username: work.profiles.username,
          full_name: work.profiles.full_name,
          avatar_url: work.profiles.avatar_url,
          wallet_address: work.profiles.wallet_address
        },
        copyright: work.copyright_certificates[0] || null,
        license_offerings: activeLicenses.map(lo => ({
          id: lo.id,
          license_type: lo.license_type,
          title: lo.title,
          description: lo.description,
          price_idr: lo.price_idr,
          price_bidr: lo.price_bidr,
          usage_limit: lo.usage_limit,
          duration_days: lo.duration_days
        })),
        royalty_splits: work.royalty_splits.map(rs => ({
          recipient_address: rs.recipient_address,
          split_percentage: rs.split_percentage
        })),
        pricing: {
          min_price_idr: prices.length > 0 ? Math.min(...prices) : null,
          max_price_idr: prices.length > 0 ? Math.max(...prices) : null,
          has_active_licenses: activeLicenses.length > 0,
          license_count: activeLicenses.length
        },
        nft: {
          token_id: work.nft_token_id,
          transaction_hash: work.nft_tx_hash
        }
      };
    });

    // Calculate pagination metadata
    const totalRecords = filteredWorks.length; // This is approximate after filtering
    const totalPages = Math.ceil(totalRecords / limit);
    const hasNext = page < totalPages;
    const hasPrev = page > 1;

    return NextResponse.json({
      success: true,
      data: processedWorks,
      pagination: {
        page,
        limit,
        total_records: totalRecords,
        total_pages: totalPages,
        has_next: hasNext,
        has_prev: hasPrev
      },
      filters: {
        search,
        category,
        creator,
        min_price: minPrice,
        max_price: maxPrice,
        license_type: licenseType,
        has_active_license: hasActiveLicense
      },
      sort: {
        sort_by: sortField,
        sort_order: order
      }
    });

  } catch (error) {
    console.error('Creative works browse API error:', error);
    return NextResponse.json({ error: 'Internal server error' }, { status: 500 });
  }
}

// POST method for creating new creative work
export async function POST(request) {
  try {
    const supabase = await createClient();
    
    // Get authenticated user
    const { data: { user }, error: authError } = await supabase.auth.getUser();
    if (authError || !user) {
      return NextResponse.json({ error: 'Unauthorized' }, { status: 401 });
    }

    const { 
      title, 
      description, 
      category, 
      file_url, 
      file_hash 
    } = await request.json();

    // Validate required fields
    if (!title || !file_url || !file_hash) {
      return NextResponse.json({ 
        error: 'title, file_url, and file_hash are required' 
      }, { status: 400 });
    }

    // Create the creative work
    const { data: work, error } = await supabase
      .from('creative_works')
      .insert({
        creator_id: user.id,
        title,
        description,
        category,
        file_url,
        file_hash
      })
      .select(`
        id,
        title,
        description,
        category,
        file_url,
        file_hash,
        created_at,
        profiles!creator_id(
          id,
          username,
          full_name,
          avatar_url
        )
      `)
      .single();

    if (error) {
      console.error('Creative work creation error:', error);
      return NextResponse.json({ error: error.message }, { status: 400 });
    }

    return NextResponse.json({
      success: true,
      work: {
        id: work.id,
        title: work.title,
        description: work.description,
        category: work.category,
        file_url: work.file_url,
        file_hash: work.file_hash,
        created_at: work.created_at,
        creator: work.profiles
      }
    });

  } catch (error) {
    console.error('Creative work creation API error:', error);
    return NextResponse.json({ error: 'Internal server error' }, { status: 500 });
  }
}<|MERGE_RESOLUTION|>--- conflicted
+++ resolved
@@ -1,31 +1,3 @@
-<<<<<<< HEAD
-import { createClient } from '@/lib/supabase/server';
-import { NextResponse } from 'next/server';
-
-export async function GET(request) {
-  try {
-    const { searchParams } = new URL(request.url);
-    
-    // Search parameters
-    const search = searchParams.get('search') || '';
-    const category = searchParams.get('category');
-    const creator = searchParams.get('creator');
-    const minPrice = searchParams.get('min_price');
-    const maxPrice = searchParams.get('max_price');
-    const licenseType = searchParams.get('license_type');
-    const hasActiveLicense = searchParams.get('has_active_license');
-    
-    // Pagination parameters
-    const page = parseInt(searchParams.get('page') || '1');
-    const limit = parseInt(searchParams.get('limit') || '20');
-    const offset = (page - 1) * limit;
-
-    // Sort parameters
-    const sortBy = searchParams.get('sort_by') || 'created_at';
-    const sortOrder = searchParams.get('sort_order') || 'desc';
-
-    const supabase = await createClient();
-=======
 import { createClient } from '@/lib/supabase/server'
 
 export async function GET(request) {
@@ -38,7 +10,6 @@
     const sort = searchParams.get('sort') || 'latest'
     const page = parseInt(searchParams.get('page')) || 1
     const limit = 12
->>>>>>> 120853d1
 
     // Build the base query
     let query = supabase
