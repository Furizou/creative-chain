--- conflicted
+++ resolved
@@ -2,25 +2,8 @@
 
 export async function GET(request) {
   try {
-<<<<<<< HEAD
-    const cookieStore = await cookies()
-
-    const supabase = createServerClient(
-      process.env.NEXT_PUBLIC_SUPABASE_URL ?? '',
-      process.env.NEXT_PUBLIC_SUPABASE_ANON_KEY ?? '',
-      {
-        cookies: {
-          get(name) {
-            return cookieStore.get(name)?.value
-          },
-        },
-      }
-    )
-
-=======
     const supabase = await createClient()
     
->>>>>>> 3d03e489
     const { searchParams } = new URL(request.url)
     const search = searchParams.get('search')
     const category = searchParams.get('category')
