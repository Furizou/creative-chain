"use client";

import Link from "next/link";
import { useState } from "react";
import { useAuth } from "@/hooks/useAuth";

export default function Navbar() {
  const [showMobileMenu, setShowMobileMenu] = useState(false);
  const [showUserMenu, setShowUserMenu] = useState(false);
  const [isMounted, setIsMounted] = useState(false);
  const { user, profile, loading, signOut, isAuthenticated } = useAuth();

<<<<<<< HEAD
  // Prevent hydration errors by only rendering auth-dependent content after mount
  useEffect(() => {
    setIsMounted(true);
  }, []);

  useEffect(() => {
    const handleScroll = () => {
      setIsScrolled(window.scrollY > 100);
    };

    window.addEventListener("scroll", handleScroll);
    return () => window.removeEventListener("scroll", handleScroll);
  }, []);

=======
>>>>>>> 1b10423c
  const handleSignOut = async () => {
    await signOut();
    setShowUserMenu(false);
  };

<<<<<<< HEAD
  const AuthButtons = ({ compact = false }) => {
    // Show loading skeleton during SSR and initial client load
    if (!isMounted || loading) {
=======
  const AuthButtons = () => {
    if (loading) {
>>>>>>> 1b10423c
      return (
        <div className="px-4 py-2 bg-gray-600 rounded-lg animate-pulse">
          <div className="w-16 h-4 bg-gray-500 rounded"></div>
        </div>
      );
    }

    if (isAuthenticated) {
      return (
        <div className="relative">
          <button
            onClick={() => setShowUserMenu(!showUserMenu)}
            className="flex items-center space-x-3 hover:text-primary transition-colors group"
          >
            <div className="relative">
              <div className="w-9 h-9 bg-gradient-to-br from-primary to-secondary text-structural rounded-full flex items-center justify-center font-bold text-sm shadow-lg">
                {profile?.username?.[0]?.toUpperCase() || user?.email?.[0]?.toUpperCase() || 'U'}
              </div>
              {/* Online indicator */}
              <div className="absolute -bottom-0.5 -right-0.5 w-3 h-3 bg-green-400 border-2 border-structural rounded-full"></div>
            </div>
            <div className="hidden sm:flex flex-col items-start">
              <span className="font-semibold text-sm leading-tight">
                {profile?.username || profile?.full_name || 'User'}
              </span>
              <span className="text-xs text-gray-300 leading-tight">
                Creator
              </span>
            </div>
            <svg className="w-4 h-4 group-hover:rotate-180 transition-transform duration-200" fill="none" stroke="currentColor" viewBox="0 0 24 24">
              <path strokeLinecap="round" strokeLinejoin="round" strokeWidth={2} d="M19 9l-7 7-7-7" />
            </svg>
          </button>

          {showUserMenu && (
            <div className="absolute right-0 mt-3 w-64 bg-white rounded-xl shadow-xl py-2 z-50 border border-gray-100">
              {/* User Info Header */}
              <div className="px-4 py-3 border-b border-gray-100">
                <div className="flex items-center space-x-3">
                  <div className="w-10 h-10 bg-gradient-to-br from-primary to-secondary text-structural rounded-full flex items-center justify-center font-bold">
                    {profile?.username?.[0]?.toUpperCase() || user?.email?.[0]?.toUpperCase() || 'U'}
                  </div>
                  <div className="flex-1">
                    <p className="text-sm font-semibold text-gray-900">{profile?.full_name || profile?.username || 'User'}</p>
                    <p className="text-xs text-gray-500">{user?.email}</p>
                  </div>
                </div>
              </div>
              
              {/* Creator Tools Section */}
              <div className="py-2">
                <div className="px-4 py-1">
                  <p className="text-xs font-semibold text-gray-400 uppercase tracking-wider">Creator Tools</p>
                </div>
                <Link href="/creator" className="flex items-center px-4 py-2 text-sm text-gray-700 hover:bg-gray-50 transition-colors">
                  <svg className="w-4 h-4 mr-3 text-gray-400" fill="none" stroke="currentColor" viewBox="0 0 24 24">
                    <path strokeLinecap="round" strokeLinejoin="round" strokeWidth={2} d="M9 19v-6a2 2 0 00-2-2H5a2 2 0 00-2 2v6a2 2 0 002 2h2a2 2 0 002-2zm0 0V9a2 2 0 012-2h2a2 2 0 012 2v10m-6 0a2 2 0 002 2h2a2 2 0 002-2m0 0V5a2 2 0 012-2h2a2 2 0 012 2v14a2 2 0 01-2 2h-2a2 2 0 01-2-2z" />
                  </svg>
                  Dashboard
                </Link>
                <Link href="/creator/works" className="flex items-center px-4 py-2 text-sm text-gray-700 hover:bg-gray-50 transition-colors">
                  <svg className="w-4 h-4 mr-3 text-gray-400" fill="none" stroke="currentColor" viewBox="0 0 24 24">
                    <path strokeLinecap="round" strokeLinejoin="round" strokeWidth={2} d="M19 11H5m14 0a2 2 0 012 2v6a2 2 0 01-2 2H5a2 2 0 01-2-2v-6a2 2 0 012-2m14 0V9a2 2 0 00-2-2M5 11V9a2 2 0 012-2m0 0V5a2 2 0 012-2h6a2 2 0 012 2v2M7 7h10" />
                  </svg>
                  My Works
                </Link>
                <Link href="/creator/analytics" className="flex items-center px-4 py-2 text-sm text-gray-700 hover:bg-gray-50 transition-colors">
                  <svg className="w-4 h-4 mr-3 text-gray-400" fill="none" stroke="currentColor" viewBox="0 0 24 24">
                    <path strokeLinecap="round" strokeLinejoin="round" strokeWidth={2} d="M9 19v-6a2 2 0 00-2-2H5a2 2 0 00-2 2v6a2 2 0 002 2h2a2 2 0 002-2zm0 0V9a2 2 0 012-2h2a2 2 0 012 2v10m-6 0a2 2 0 002 2h2a2 2 0 002-2m0 0V5a2 2 0 012-2h2a2 2 0 012 2v14a2 2 0 01-2 2h-2a2 2 0 01-2-2z" />
                  </svg>
                  Analytics
                </Link>
                <Link href="/creator/earnings" className="flex items-center px-4 py-2 text-sm text-gray-700 hover:bg-gray-50 transition-colors">
                  <svg className="w-4 h-4 mr-3 text-gray-400" fill="none" stroke="currentColor" viewBox="0 0 24 24">
                    <path strokeLinecap="round" strokeLinejoin="round" strokeWidth={2} d="M12 8c-1.657 0-3 .895-3 2s1.343 2 3 2 3 .895 3 2-1.343 2-3 2m0-8c1.11 0 2.08.402 2.599 1M12 8V7m0 1v8m0 0v1m0-1c-1.11 0-2.08-.402-2.599-1" />
                  </svg>
                  Earnings
                </Link>
              </div>

              {/* Account Section */}
              <div className="border-t border-gray-100 py-2">
                <div className="px-4 py-1">
                  <p className="text-xs font-semibold text-gray-400 uppercase tracking-wider">Account</p>
                </div>
                <Link href="/profile" className="flex items-center px-4 py-2 text-sm text-gray-700 hover:bg-gray-50 transition-colors">
                  <svg className="w-4 h-4 mr-3 text-gray-400" fill="none" stroke="currentColor" viewBox="0 0 24 24">
                    <path strokeLinecap="round" strokeLinejoin="round" strokeWidth={2} d="M16 7a4 4 0 11-8 0 4 4 0 018 0zM12 14a7 7 0 00-7 7h14a7 7 0 00-7-7z" />
                  </svg>
                  Profile Settings
                </Link>
                <Link href="/settings" className="flex items-center px-4 py-2 text-sm text-gray-700 hover:bg-gray-50 transition-colors">
                  <svg className="w-4 h-4 mr-3 text-gray-400" fill="none" stroke="currentColor" viewBox="0 0 24 24">
                    <path strokeLinecap="round" strokeLinejoin="round" strokeWidth={2} d="M10.325 4.317c.426-1.756 2.924-1.756 3.35 0a1.724 1.724 0 002.573 1.066c1.543-.94 3.31.826 2.37 2.37a1.724 1.724 0 001.065 2.572c1.756.426 1.756 2.924 0 3.35a1.724 1.724 0 00-1.066 2.573c.94 1.543-.826 3.31-2.37 2.37a1.724 1.724 0 00-2.572 1.065c-.426 1.756-2.924 1.756-3.35 0a1.724 1.724 0 00-2.573-1.066c-1.543.94-3.31-.826-2.37-2.37a1.724 1.724 0 00-1.065-2.572c-1.756-.426-1.756-2.924 0-3.35a1.724 1.724 0 001.066-2.573c-.94-1.543.826-3.31 2.37-2.37.996.608 2.296.07 2.572-1.065z" />
                    <path strokeLinecap="round" strokeLinejoin="round" strokeWidth={2} d="M15 12a3 3 0 11-6 0 3 3 0 016 0z" />
                  </svg>
                  Settings
                </Link>
              </div>

              {/* Sign Out */}
              <div className="border-t border-gray-100 pt-2">
                <button
                  onClick={handleSignOut}
                  className="flex items-center w-full px-4 py-2 text-sm text-red-600 hover:bg-red-50 transition-colors"
                >
                  <svg className="w-4 h-4 mr-3" fill="none" stroke="currentColor" viewBox="0 0 24 24">
                    <path strokeLinecap="round" strokeLinejoin="round" strokeWidth={2} d="M17 16l4-4m0 0l-4-4m4 4H7m6 4v1a3 3 0 01-3 3H6a3 3 0 01-3-3V7a3 3 0 013-3h4a3 3 0 013 3v1" />
                  </svg>
                  Sign Out
                </button>
              </div>
            </div>
          )}
        </div>
      );
    }

    return (
      <div className="flex items-center space-x-4">
        <Link href="/login">
          <button className="text-white hover:text-primary transition-colors font-semibold">
            Login
          </button>
        </Link>
        <Link href="/signup">
          <button className="bg-primary text-structural px-4 py-2 rounded-lg font-semibold hover:opacity-90 transition-opacity">
            Get Started
          </button>
        </Link>
      </div>
    );
  };

  return (
    <>
      {/* Sticky Navbar */}
      <nav className="sticky top-0 z-50 bg-structural text-white shadow-lg">
        <div className="max-w-7xl mx-auto px-4 sm:px-6 lg:px-8">
          <div className="flex justify-between items-center h-16">
            {/* Logo */}
            <Link href="/" className="flex items-center space-x-2">
              <div className="bg-primary text-structural px-3 py-1 rounded font-black text-xl">
                CC
              </div>
              <span className="font-heading font-bold text-xl">CreativeChain</span>
            </Link>

            {/* Navigation Links */}
            <div className="hidden md:flex items-center space-x-8">
              {!isMounted || !isAuthenticated ? (
                // Guest navigation (also shown during SSR to prevent hydration errors)
                <>
                  <Link href="/" className="hover:text-primary transition-colors font-body">
                    Home
                  </Link>
                  <Link href="/branding" className="hover:text-primary transition-colors font-body">
                    Branding
                  </Link>
                  <Link href="/marketplace" className="hover:text-primary transition-colors font-body">
                    Marketplace
                  </Link>
                  <Link href="/verify" className="hover:text-primary transition-colors font-body">
                    Verify
                  </Link>
                </>
              ) : (
                // Logged in user navigation (only shown after mount)
                <>
                  <Link href="/creator" className="hover:text-primary transition-colors font-body">
                    Dashboard
                  </Link>
                  <Link href="/marketplace" className="hover:text-primary transition-colors font-body">
                    Marketplace
                  </Link>
                  <Link href="/creator/works" className="hover:text-primary transition-colors font-body">
                    My Works
                  </Link>
                  <Link href="/creator/analytics" className="hover:text-primary transition-colors font-body">
                    Analytics
                  </Link>
                  <Link href="/verify" className="hover:text-primary transition-colors font-body">
                    Verify
                  </Link>
                </>
              )}
            </div>

            {/* Auth Buttons */}
            <div className="hidden md:flex items-center">
              <AuthButtons />
            </div>

            {/* Mobile Menu Button */}
            <button 
              className="md:hidden text-white"
              onClick={() => setShowMobileMenu(!showMobileMenu)}
            >
              <svg className="w-6 h-6" fill="none" stroke="currentColor" viewBox="0 0 24 24">
                <path strokeLinecap="round" strokeLinejoin="round" strokeWidth={2} d="M4 6h16M4 12h16M4 18h16" />
              </svg>
            </button>
          </div>

          {/* Mobile Menu */}
          {showMobileMenu && (
            <div className="md:hidden bg-structural border-t border-gray-700">
              <div className="px-2 pt-2 pb-3 space-y-1">
                {!isMounted || !isAuthenticated ? (
                  // Guest mobile menu (also shown during SSR to prevent hydration errors)
                  <>
                    <Link href="/" className="block px-3 py-2 text-white hover:text-primary transition-colors">
                      Home
                    </Link>
                    <Link href="/branding" className="block px-3 py-2 text-white hover:text-primary transition-colors">
                      Branding
                    </Link>
                    <Link href="/marketplace" className="block px-3 py-2 text-white hover:text-primary transition-colors">
                      Marketplace
                    </Link>
                    <Link href="/verify" className="block px-3 py-2 text-white hover:text-primary transition-colors">
                      Verify
                    </Link>
                    <div className="px-3 py-2 space-y-2 border-t border-gray-700 mt-4 pt-4">
                      <Link href="/login" className="block">
                        <button className="w-full text-white border border-white px-4 py-2 rounded-lg hover:bg-white hover:text-structural transition-colors">
                          Login
                        </button>
                      </Link>
                      <Link href="/signup" className="block">
                        <button className="w-full bg-primary text-structural px-4 py-2 rounded-lg hover:opacity-90 transition-opacity">
                          Get Started
                        </button>
                      </Link>
                    </div>
                  </>
                ) : (
                  // Logged in mobile menu
                  <>
                    {/* User info */}
                    <div className="px-3 py-3 border-b border-gray-700 mb-2">
                      <div className="flex items-center space-x-3">
                        <div className="w-10 h-10 bg-gradient-to-br from-primary to-secondary text-structural rounded-full flex items-center justify-center font-bold">
                          {profile?.username?.[0]?.toUpperCase() || user?.email?.[0]?.toUpperCase() || 'U'}
                        </div>
                        <div>
                          <p className="text-white font-semibold text-sm">{profile?.full_name || profile?.username || 'User'}</p>
                          <p className="text-gray-300 text-xs">{user?.email}</p>
                        </div>
                      </div>
                    </div>

                    {/* Navigation */}
                    <Link href="/creator" className="block px-3 py-2 text-white hover:text-primary transition-colors">
                      <span className="flex items-center">
                        <svg className="w-4 h-4 mr-2" fill="none" stroke="currentColor" viewBox="0 0 24 24">
                          <path strokeLinecap="round" strokeLinejoin="round" strokeWidth={2} d="M9 19v-6a2 2 0 00-2-2H5a2 2 0 00-2 2v6a2 2 0 002 2h2a2 2 0 002-2zm0 0V9a2 2 0 012-2h2a2 2 0 012 2v10m-6 0a2 2 0 002 2h2a2 2 0 002-2m0 0V5a2 2 0 012-2h2a2 2 0 012 2v14a2 2 0 01-2 2h-2a2 2 0 01-2-2z" />
                        </svg>
                        Dashboard
                      </span>
                    </Link>
                    <Link href="/marketplace" className="block px-3 py-2 text-white hover:text-primary transition-colors">
                      <span className="flex items-center">
                        <svg className="w-4 h-4 mr-2" fill="none" stroke="currentColor" viewBox="0 0 24 24">
                          <path strokeLinecap="round" strokeLinejoin="round" strokeWidth={2} d="M16 11V7a4 4 0 00-8 0v4M5 9h14l1 12H4L5 9z" />
                        </svg>
                        Marketplace
                      </span>
                    </Link>
                    <Link href="/creator/works" className="block px-3 py-2 text-white hover:text-primary transition-colors">
                      <span className="flex items-center">
                        <svg className="w-4 h-4 mr-2" fill="none" stroke="currentColor" viewBox="0 0 24 24">
                          <path strokeLinecap="round" strokeLinejoin="round" strokeWidth={2} d="M19 11H5m14 0a2 2 0 012 2v6a2 2 0 01-2 2H5a2 2 0 01-2-2v-6a2 2 0 012-2m14 0V9a2 2 0 00-2-2M5 11V9a2 2 0 012-2m0 0V5a2 2 0 012-2h6a2 2 0 012 2v2M7 7h10" />
                        </svg>
                        My Works
                      </span>
                    </Link>
                    <Link href="/verify" className="block px-3 py-2 text-white hover:text-primary transition-colors">
                      <span className="flex items-center">
                        <svg className="w-4 h-4 mr-2" fill="none" stroke="currentColor" viewBox="0 0 24 24">
                          <path strokeLinecap="round" strokeLinejoin="round" strokeWidth={2} d="M9 12l2 2 4-4m6 2a9 9 0 11-18 0 9 9 0 0118 0z" />
                        </svg>
                        Verify
                      </span>
                    </Link>
                    <Link href="/profile" className="block px-3 py-2 text-white hover:text-primary transition-colors">
                      <span className="flex items-center">
                        <svg className="w-4 h-4 mr-2" fill="none" stroke="currentColor" viewBox="0 0 24 24">
                          <path strokeLinecap="round" strokeLinejoin="round" strokeWidth={2} d="M16 7a4 4 0 11-8 0 4 4 0 018 0zM12 14a7 7 0 00-7 7h14a7 7 0 00-7-7z" />
                        </svg>
                        Profile
                      </span>
                    </Link>
                    <button 
                      onClick={handleSignOut}
                      className="block w-full text-left px-3 py-2 text-red-400 hover:text-red-300 transition-colors border-t border-gray-700 mt-4 pt-4"
                    >
                      <span className="flex items-center">
                        <svg className="w-4 h-4 mr-2" fill="none" stroke="currentColor" viewBox="0 0 24 24">
                          <path strokeLinecap="round" strokeLinejoin="round" strokeWidth={2} d="M17 16l4-4m0 0l-4-4m4 4H7m6 4v1a3 3 0 01-3 3H6a3 3 0 01-3-3V7a3 3 0 013-3h4a3 3 0 013 3v1" />
                        </svg>
                        Sign Out
                      </span>
                    </button>
                  </>
                )}
              </div>
            </div>
          )}
        </div>
      </nav>

<<<<<<< HEAD
      {/* Floating Navbar - appears when scrolled */}
      <div
        className={`fixed top-4 left-1/2 -translate-x-1/2 z-50 transition-all duration-300 ${
          isScrolled ? "opacity-100 translate-y-0" : "opacity-0 -translate-y-4 pointer-events-none"
        }`}
      >
        <div className="bg-structural text-white shadow-2xl rounded-full px-6 py-3 flex items-center space-x-6 backdrop-blur-sm bg-opacity-95">
          {/* Compact Logo */}
          <Link href="/" className="flex items-center space-x-2">
            <div className="bg-primary text-structural px-2 py-1 rounded font-black text-sm">
              CC
            </div>
            <span className="font-heading font-bold text-sm hidden sm:inline">CreativeChain</span>
          </Link>

          {/* Compact Navigation */}
          <div className="flex items-center space-x-4 text-sm">
            {!isMounted || !isAuthenticated ? (
              <>
                <Link href="/" className="hover:text-primary transition-colors">
                  Home
                </Link>
                <Link href="/marketplace" className="hover:text-primary transition-colors hidden sm:inline">
                  Market
                </Link>
                <Link href="/verify" className="hover:text-primary transition-colors hidden sm:inline">
                  Verify
                </Link>
              </>
            ) : (
              <>
                <Link href="/creator" className="hover:text-primary transition-colors">
                  Dashboard
                </Link>
                <Link href="/marketplace" className="hover:text-primary transition-colors hidden sm:inline">
                  Market
                </Link>
                <Link href="/creator/works" className="hover:text-primary transition-colors hidden sm:inline">
                  Works
                </Link>
                <Link href="/verify" className="hover:text-primary transition-colors hidden sm:inline">
                  Verify
                </Link>
              </>
            )}
          </div>

          {/* Compact Auth */}
          <AuthButtons compact />
        </div>
      </div>

=======
>>>>>>> 1b10423c
      {/* Click outside to close menus */}
      {(showMobileMenu || showUserMenu) && (
        <div 
          className="fixed inset-0 z-30" 
          onClick={() => {
            setShowMobileMenu(false);
            setShowUserMenu(false);
          }}
        />
      )}
    </>
  );
}<|MERGE_RESOLUTION|>--- conflicted
+++ resolved
@@ -10,7 +10,6 @@
   const [isMounted, setIsMounted] = useState(false);
   const { user, profile, loading, signOut, isAuthenticated } = useAuth();
 
-<<<<<<< HEAD
   // Prevent hydration errors by only rendering auth-dependent content after mount
   useEffect(() => {
     setIsMounted(true);
@@ -25,21 +24,14 @@
     return () => window.removeEventListener("scroll", handleScroll);
   }, []);
 
-=======
->>>>>>> 1b10423c
   const handleSignOut = async () => {
     await signOut();
     setShowUserMenu(false);
   };
 
-<<<<<<< HEAD
   const AuthButtons = ({ compact = false }) => {
     // Show loading skeleton during SSR and initial client load
     if (!isMounted || loading) {
-=======
-  const AuthButtons = () => {
-    if (loading) {
->>>>>>> 1b10423c
       return (
         <div className="px-4 py-2 bg-gray-600 rounded-lg animate-pulse">
           <div className="w-16 h-4 bg-gray-500 rounded"></div>
@@ -352,7 +344,6 @@
         </div>
       </nav>
 
-<<<<<<< HEAD
       {/* Floating Navbar - appears when scrolled */}
       <div
         className={`fixed top-4 left-1/2 -translate-x-1/2 z-50 transition-all duration-300 ${
@@ -405,8 +396,6 @@
         </div>
       </div>
 
-=======
->>>>>>> 1b10423c
       {/* Click outside to close menus */}
       {(showMobileMenu || showUserMenu) && (
         <div 
