--- conflicted
+++ resolved
@@ -4,8 +4,8 @@
   "private": true,
   "type": "module",
   "scripts": {
-    "dev": "next dev --turbopack",
-    "build": "next build --turbopack",
+    "dev": "next dev",
+    "build": "next build",
     "start": "next start",
     "lint": "eslint",
     "test": "node --test src/tests/*.test.js",
@@ -14,14 +14,10 @@
     "test:blockchain-api": "node --test src/tests/blockchain-api.test.js"
   },
   "dependencies": {
-<<<<<<< HEAD
-    "@supabase/supabase-js": "^2.75.0",
-    "@thirdweb-dev/react": "^4.9.4",
-    "@thirdweb-dev/sdk": "^4.0.99",
-=======
+    "@supabase/auth-helpers-nextjs": "^0.10.0",
     "@supabase/supabase-js": "^2.47.18",
     "ethers": "^5.7.2",
->>>>>>> 33ca9ca5
+    "lucide-react": "^0.546.0",
     "next": "15.5.4",
     "react": "19.1.0",
     "react-dom": "19.1.0",
