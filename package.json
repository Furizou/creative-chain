{
  "name": "creative-chain",
  "version": "0.1.0",
  "private": true,
  "type": "module",
  "scripts": {
    "dev": "next dev",
    "build": "next build",
    "start": "next start",
    "lint": "eslint",
    "test": "node --test src/tests/*.test.js",
    "test:blockchain": "node --test src/tests/blockchain.test.js",
    "test:wallet": "node --test src/tests/wallet-manager.test.js",
    "test:blockchain-api": "node --test src/tests/blockchain-api.test.js"
  },
  "dependencies": {
<<<<<<< HEAD
    "@supabase/ssr": "^0.7.0",
    "@supabase/supabase-js": "^2.75.0",
=======
    "@supabase/auth-helpers-nextjs": "^0.10.0",
    "@supabase/supabase-js": "^2.47.18",
    "ethers": "^5.7.2",
    "lucide-react": "^0.546.0",
>>>>>>> 754c5acf
    "next": "15.5.4",
    "react": "19.1.0",
    "react-dom": "19.1.0",
    "recharts": "^3.3.0",
    "thirdweb": "^5.108.13"
  },
  "devDependencies": {
    "@eslint/eslintrc": "^3",
    "@tailwindcss/postcss": "^4",
    "dotenv": "^17.2.3",
    "eslint": "^9",
    "eslint-config-next": "15.5.4",
    "tailwindcss": "^4"
  }
}<|MERGE_RESOLUTION|>--- conflicted
+++ resolved
@@ -14,15 +14,10 @@
     "test:blockchain-api": "node --test src/tests/blockchain-api.test.js"
   },
   "dependencies": {
-<<<<<<< HEAD
-    "@supabase/ssr": "^0.7.0",
-    "@supabase/supabase-js": "^2.75.0",
-=======
     "@supabase/auth-helpers-nextjs": "^0.10.0",
     "@supabase/supabase-js": "^2.47.18",
     "ethers": "^5.7.2",
     "lucide-react": "^0.546.0",
->>>>>>> 754c5acf
     "next": "15.5.4",
     "react": "19.1.0",
     "react-dom": "19.1.0",
